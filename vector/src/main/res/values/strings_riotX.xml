--- conflicted
+++ resolved
@@ -6,16 +6,13 @@
     <!-- Sections has been created to limit merge conflicts. -->
 
     <!-- BEGIN Strings added by Valere -->
-<<<<<<< HEAD
     <string name="use_other_session_content_description">Use the latest Riot on your other devices, Riot Web, Riot Desktop, Riot iOS, RiotX for Android, or another cross-signing capable Matrix client</string>
     <string name="riot_desktop_web">Riot Web\nRiot Desktop</string>
     <string name="riot_ios_android">Riot iOS\nRiot X for Android</string>
     <string name="or_other_mx_capabale_client">or another cross-signing capable Matrix client</string>
     <string name="use_latest_riot">Use the latest Riot on your other devices:</string>
-=======
     <string name="command_description_discard_session">Forces the current outbound group session in an encrypted room to be discarded</string>
     <string name="command_description_discard_session_not_handled">Only supported in encrypted rooms</string>
->>>>>>> ed4154d7
     <!-- END Strings added by Valere -->
 
 
