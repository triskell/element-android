/*
 * Copyright (c) 2020 New Vector Ltd
 *
 * Licensed under the Apache License, Version 2.0 (the "License");
 * you may not use this file except in compliance with the License.
 * You may obtain a copy of the License at
 *
 *     http://www.apache.org/licenses/LICENSE-2.0
 *
 * Unless required by applicable law or agreed to in writing, software
 * distributed under the License is distributed on an "AS IS" BASIS,
 * WITHOUT WARRANTIES OR CONDITIONS OF ANY KIND, either express or implied.
 * See the License for the specific language governing permissions and
 * limitations under the License.
 */

package im.vector.app.features.call

import android.app.KeyguardManager
import android.content.Context
import android.content.Intent
import android.content.Intent.FLAG_ACTIVITY_CLEAR_TOP
import android.graphics.Color
import android.os.Build
import android.os.Bundle
import android.os.Parcelable
import android.view.View
import android.view.WindowManager
import androidx.appcompat.app.AlertDialog
import androidx.core.content.ContextCompat
import androidx.core.content.getSystemService
import androidx.core.view.isInvisible
import androidx.core.view.isVisible
<<<<<<< HEAD
import butterknife.BindView
=======
import androidx.core.view.updatePadding
>>>>>>> 4a5dbde8
import com.airbnb.mvrx.Fail
import com.airbnb.mvrx.MvRx
import com.airbnb.mvrx.viewModel
import im.vector.app.R
import im.vector.app.core.di.ScreenComponent
import im.vector.app.core.platform.VectorBaseActivity
import im.vector.app.core.services.CallService
import im.vector.app.core.utils.PERMISSIONS_FOR_AUDIO_IP_CALL
import im.vector.app.core.utils.PERMISSIONS_FOR_VIDEO_IP_CALL
import im.vector.app.core.utils.allGranted
import im.vector.app.core.utils.checkPermissions
<<<<<<< HEAD
import im.vector.app.features.call.utils.EglUtils
import im.vector.app.features.call.webrtc.WebRtcCallManager
=======
import im.vector.app.databinding.ActivityCallBinding
>>>>>>> 4a5dbde8
import im.vector.app.features.home.AvatarRenderer
import im.vector.app.features.home.room.detail.RoomDetailActivity
import im.vector.app.features.home.room.detail.RoomDetailArgs
import io.reactivex.android.schedulers.AndroidSchedulers
import kotlinx.parcelize.Parcelize
import org.matrix.android.sdk.api.session.call.CallState
import org.matrix.android.sdk.api.session.call.MxCallDetail
import org.matrix.android.sdk.api.session.call.MxPeerConnectionState
import org.matrix.android.sdk.api.session.call.TurnServerResponse
import org.webrtc.EglBase
import org.webrtc.RendererCommon
import timber.log.Timber
import javax.inject.Inject

@Parcelize
data class CallArgs(
        val roomId: String,
        val callId: String,
        val participantUserId: String,
        val isIncomingCall: Boolean,
        val isVideoCall: Boolean
) : Parcelable

class VectorCallActivity : VectorBaseActivity<ActivityCallBinding>(), CallControlsView.InteractionListener {

    override fun getBinding() = ActivityCallBinding.inflate(layoutInflater)

    @Inject lateinit var avatarRenderer: AvatarRenderer

    override fun injectWith(injector: ScreenComponent) {
        super.injectWith(injector)
        injector.inject(this)
    }

    private val callViewModel: VectorCallViewModel by viewModel()
    private lateinit var callArgs: CallArgs

    @Inject lateinit var callManager: WebRtcCallManager

    @Inject lateinit var viewModelFactory: VectorCallViewModel.Factory

    private var rootEglBase: EglBase? = null

    var surfaceRenderersAreInitialized = false

    override fun doBeforeSetContentView() {
        setContentView(R.layout.activity_call)
    }

    override fun onCreate(savedInstanceState: Bundle?) {
<<<<<<< HEAD
        window.decorView.systemUiVisibility = (View.SYSTEM_UI_FLAG_LAYOUT_STABLE or View.SYSTEM_UI_FLAG_LAYOUT_FULLSCREEN)
        window.addFlags(WindowManager.LayoutParams.FLAG_DRAWS_SYSTEM_BAR_BACKGROUNDS)
=======
        super.onCreate(savedInstanceState)

        // This will need to be refined
        ViewCompat.setOnApplyWindowInsetsListener(views.constraintLayout) { v, insets ->
            v.updatePadding(bottom = if (systemUiVisibility) insets.systemWindowInsetBottom else 0)
            insets
        }

>>>>>>> 4a5dbde8
        window.addFlags(WindowManager.LayoutParams.FLAG_KEEP_SCREEN_ON)
        window.statusBarColor = Color.TRANSPARENT
        window.navigationBarColor = Color.BLACK
        super.onCreate(savedInstanceState)

        if (intent.hasExtra(MvRx.KEY_ARG)) {
            callArgs = intent.getParcelableExtra(MvRx.KEY_ARG)!!
        } else {
            Timber.e("## VOIP missing callArgs for VectorCall Activity")
            CallService.onNoActiveCall(this)
            finish()
        }

        Timber.v("## VOIP EXTRA_MODE is ${intent.getStringExtra(EXTRA_MODE)}")
        if (intent.getStringExtra(EXTRA_MODE) == INCOMING_RINGING) {
            turnScreenOnAndKeyguardOff()
        }

<<<<<<< HEAD
=======
        views.constraintLayout.clicks()
                .throttleFirst(300, TimeUnit.MILLISECONDS)
                .observeOn(AndroidSchedulers.mainThread())
                .subscribe { toggleUiSystemVisibility() }
                .disposeOnDestroy()

>>>>>>> 4a5dbde8
        configureCallViews()

        callViewModel.subscribe(this) {
            renderState(it)
        }

        callViewModel.viewEvents
                .observe()
                .observeOn(AndroidSchedulers.mainThread())
                .subscribe {
                    handleViewEvents(it)
                }
                .disposeOnDestroy()

        if (callArgs.isVideoCall) {
            if (checkPermissions(PERMISSIONS_FOR_VIDEO_IP_CALL, this, CAPTURE_PERMISSION_REQUEST_CODE, R.string.permissions_rationale_msg_camera_and_audio)) {
                start()
            }
        } else {
            if (checkPermissions(PERMISSIONS_FOR_AUDIO_IP_CALL, this, CAPTURE_PERMISSION_REQUEST_CODE, R.string.permissions_rationale_msg_record_audio)) {
                start()
            }
        }
    }

    override fun onDestroy() {
<<<<<<< HEAD
        callManager.getCallById(callArgs.callId)?.detachRenderers(listOf(pipRenderer, fullscreenRenderer))
=======
        peerConnectionManager.detachRenderers(listOf(views.pipRenderer, views.fullscreenRenderer))
>>>>>>> 4a5dbde8
        if (surfaceRenderersAreInitialized) {
            views.pipRenderer.release()
            views.fullscreenRenderer.release()
        }
        turnScreenOffAndKeyguardOn()
        super.onDestroy()
    }

    private fun renderState(state: VectorCallViewState) {
        Timber.v("## VOIP renderState call $state")
        if (state.callState is Fail) {
            // be sure to clear notification
            CallService.onNoActiveCall(this)
            finish()
            return
        }

        views.callControlsView.updateForState(state)
        val callState = state.callState.invoke()
<<<<<<< HEAD
        callConnectingProgress.isVisible = false
        callActionText.setOnClickListener(null)
        callActionText.isVisible = false
        smallIsHeldIcon.isVisible = false
        when (callState) {
            is CallState.Idle,
            is CallState.Dialing -> {
                callVideoGroup.isInvisible = true
                callInfoGroup.isVisible = true
                callStatusText.setText(R.string.call_ring)
=======
        views.callConnectingProgress.isVisible = false
        when (callState) {
            is CallState.Idle,
            is CallState.Dialing      -> {
                views.callVideoGroup.isInvisible = true
                views.callInfoGroup.isVisible = true
                views.callStatusText.setText(R.string.call_ring)
>>>>>>> 4a5dbde8
                configureCallInfo(state)
            }

            is CallState.LocalRinging -> {
                views.callVideoGroup.isInvisible = true
                views.callInfoGroup.isVisible = true
                views.callStatusText.text = null
                configureCallInfo(state)
            }

<<<<<<< HEAD
            is CallState.Answering -> {
                callVideoGroup.isInvisible = true
                callInfoGroup.isVisible = true
                callStatusText.setText(R.string.call_connecting)
                callConnectingProgress.isVisible = true
                configureCallInfo(state)
            }
            is CallState.Connected -> {
                if (callState.iceConnectionState == MxPeerConnectionState.CONNECTED) {
                    if (state.isLocalOnHold) {
                        smallIsHeldIcon.isVisible = true
                        callVideoGroup.isInvisible = true
                        callInfoGroup.isVisible = true
                        configureCallInfo(state, blurAvatar = true)
                        if (state.isRemoteOnHold) {
                            callActionText.setText(R.string.call_resume_action)
                            callActionText.isVisible = true
                            callActionText.setOnClickListener { callViewModel.handle(VectorCallViewActions.ToggleHoldResume) }
                            callStatusText.setText(R.string.call_held_by_you)
                        } else {
                            callActionText.isInvisible = true
                            state.otherUserMatrixItem.invoke()?.let {
                                callStatusText.text = getString(R.string.call_held_by_user, it.getBestName())
                            }
                        }
                    } else {
                        callStatusText.text = null
                        if (callArgs.isVideoCall) {
                            callVideoGroup.isVisible = true
                            callInfoGroup.isVisible = false
                            pip_video_view.isVisible = !state.isVideoCaptureInError
                        } else {
                            callVideoGroup.isInvisible = true
                            callInfoGroup.isVisible = true
                            configureCallInfo(state)
                        }
=======
            is CallState.Answering    -> {
                views.callVideoGroup.isInvisible = true
                views.callInfoGroup.isVisible = true
                views.callStatusText.setText(R.string.call_connecting)
                views.callConnectingProgress.isVisible = true
                configureCallInfo(state)
            }
            is CallState.Connected    -> {
                if (callState.iceConnectionState == PeerConnection.PeerConnectionState.CONNECTED) {
                    if (callArgs.isVideoCall) {
                        views.callVideoGroup.isVisible = true
                        views.callInfoGroup.isVisible = false
                        views.pipRenderer.isVisible = !state.isVideoCaptureInError
                    } else {
                        views.callVideoGroup.isInvisible = true
                        views.callInfoGroup.isVisible = true
                        configureCallInfo(state)
                        views.callStatusText.text = null
>>>>>>> 4a5dbde8
                    }
                } else {
                    // This state is not final, if you change network, new candidates will be sent
                    views.callVideoGroup.isInvisible = true
                    views.callInfoGroup.isVisible = true
                    configureCallInfo(state)
                    views.callStatusText.setText(R.string.call_connecting)
                    views.callConnectingProgress.isVisible = true
                }
                // ensure all attached?
<<<<<<< HEAD
                callManager.getCallById(callArgs.callId)?.attachViewRenderers(pipRenderer, fullscreenRenderer, null)
=======
                peerConnectionManager.attachViewRenderers(views.pipRenderer, views.fullscreenRenderer, null)
>>>>>>> 4a5dbde8
            }
            is CallState.Terminated -> {
                finish()
            }
            null -> {
            }
        }
    }

    private fun configureCallInfo(state: VectorCallViewState, blurAvatar: Boolean = false) {
        state.otherUserMatrixItem.invoke()?.let {
<<<<<<< HEAD
            val colorFilter = ContextCompat.getColor(this, R.color.bg_call_screen)
            avatarRenderer.renderBlur(it, bgCallView, sampling = 20, rounded = false, colorFilter = colorFilter)
            participantNameText.text = it.getBestName()
            if (blurAvatar) {
                avatarRenderer.renderBlur(it, otherMemberAvatar, sampling = 2, rounded = true, colorFilter = colorFilter)
            } else {
                avatarRenderer.render(it, otherMemberAvatar)
            }
=======
            avatarRenderer.render(it, views.otherMemberAvatar)
            views.participantNameText.text = it.getBestName()
            views.callTypeText.setText(if (state.isVideoCall) R.string.action_video_call else R.string.action_voice_call)
>>>>>>> 4a5dbde8
        }
    }

    private fun configureCallViews() {
        views.callControlsView.interactionListener = this
    }

    override fun onRequestPermissionsResult(requestCode: Int, permissions: Array<out String>, grantResults: IntArray) {
        super.onRequestPermissionsResult(requestCode, permissions, grantResults)
        if (requestCode == CAPTURE_PERMISSION_REQUEST_CODE && allGranted(grantResults)) {
            start()
        } else {
            // TODO display something
            finish()
        }
    }

    private fun start() {
        rootEglBase = EglUtils.rootEglBase ?: return Unit.also {
            Timber.v("## VOIP rootEglBase is null")
            finish()
        }

        // Init Picture in Picture renderer
        views.pipRenderer.init(rootEglBase!!.eglBaseContext, null)
        views.pipRenderer.setScalingType(RendererCommon.ScalingType.SCALE_ASPECT_FIT)

        // Init Full Screen renderer
<<<<<<< HEAD
        fullscreenRenderer.init(rootEglBase!!.eglBaseContext, null)
        fullscreenRenderer.setScalingType(RendererCommon.ScalingType.SCALE_ASPECT_FILL)
=======
        views.fullscreenRenderer.init(rootEglBase!!.eglBaseContext, null)
        views.fullscreenRenderer.setScalingType(RendererCommon.ScalingType.SCALE_ASPECT_FIT)
>>>>>>> 4a5dbde8

        views.pipRenderer.setZOrderMediaOverlay(true)
        views.pipRenderer.setEnableHardwareScaler(true /* enabled */)
        views.fullscreenRenderer.setEnableHardwareScaler(true /* enabled */)

<<<<<<< HEAD
        callManager.getCallById(callArgs.callId)?.attachViewRenderers(pipRenderer, fullscreenRenderer,
                intent.getStringExtra(EXTRA_MODE)?.takeIf { isFirstCreation() })
=======
        peerConnectionManager.attachViewRenderers(
                views.pipRenderer,
                views.fullscreenRenderer,
                intent.getStringExtra(EXTRA_MODE)?.takeIf { isFirstCreation() }
        )
>>>>>>> 4a5dbde8

        views.pipRenderer.setOnClickListener {
            callViewModel.handle(VectorCallViewActions.ToggleCamera)
        }
        surfaceRenderersAreInitialized = true
    }

    private fun handleViewEvents(event: VectorCallViewEvents?) {
        Timber.v("## VOIP handleViewEvents $event")
        when (event) {
            VectorCallViewEvents.DismissNoCall -> {
                CallService.onNoActiveCall(this)
                finish()
            }
            is VectorCallViewEvents.ConnectionTimeout -> {
                onErrorTimoutConnect(event.turn)
            }
            null -> {
            }
        }
    }

    private fun onErrorTimoutConnect(turn: TurnServerResponse?) {
        Timber.d("## VOIP onErrorTimoutConnect $turn")
        // TODO ask to use default stun, etc...
        AlertDialog
                .Builder(this)
                .setTitle(R.string.call_failed_no_connection)
                .setMessage(getString(R.string.call_failed_no_connection_description))
                .setNegativeButton(R.string.ok) { _, _ ->
                    callViewModel.handle(VectorCallViewActions.EndCall)
                }
                .show()
    }

    companion object {

        private const val CAPTURE_PERMISSION_REQUEST_CODE = 1
        private const val EXTRA_MODE = "EXTRA_MODE"

        const val OUTGOING_CREATED = "OUTGOING_CREATED"
        const val INCOMING_RINGING = "INCOMING_RINGING"
        const val INCOMING_ACCEPT = "INCOMING_ACCEPT"

        fun newIntent(context: Context, mxCall: MxCallDetail, mode: String?): Intent {
            return Intent(context, VectorCallActivity::class.java).apply {
                // what could be the best flags?
                flags = Intent.FLAG_ACTIVITY_NEW_TASK
                putExtra(MvRx.KEY_ARG, CallArgs(mxCall.roomId, mxCall.callId, mxCall.opponentUserId, !mxCall.isOutgoing, mxCall.isVideoCall))
                putExtra(EXTRA_MODE, mode)
            }
        }

        fun newIntent(context: Context,
                      callId: String,
                      roomId: String,
                      otherUserId: String,
                      isIncomingCall: Boolean,
                      isVideoCall: Boolean,
                      mode: String?): Intent {
            return Intent(context, VectorCallActivity::class.java).apply {
                // what could be the best flags?
                flags = Intent.FLAG_ACTIVITY_CLEAR_TOP
                putExtra(MvRx.KEY_ARG, CallArgs(roomId, callId, otherUserId, isIncomingCall, isVideoCall))
                putExtra(EXTRA_MODE, mode)
            }
        }
    }

    override fun didAcceptIncomingCall() {
        callViewModel.handle(VectorCallViewActions.AcceptCall)
    }

    override fun didDeclineIncomingCall() {
        callViewModel.handle(VectorCallViewActions.DeclineCall)
    }

    override fun didEndCall() {
        callViewModel.handle(VectorCallViewActions.EndCall)
    }

    override fun didTapToggleMute() {
        callViewModel.handle(VectorCallViewActions.ToggleMute)
    }

    override fun didTapToggleVideo() {
        callViewModel.handle(VectorCallViewActions.ToggleVideo)
    }

    override fun returnToChat() {
        val args = RoomDetailArgs(callArgs.roomId)
        val intent = RoomDetailActivity.newIntent(this, args).apply {
            flags = FLAG_ACTIVITY_CLEAR_TOP
        }
        startActivity(intent)
        // is it needed?
        finish()
    }

    override fun didTapMore() {
        CallControlsBottomSheet().show(supportFragmentManager, "Controls")
    }

    // Needed to let you answer call when phone is locked
    private fun turnScreenOnAndKeyguardOff() {
        Timber.v("## VOIP turnScreenOnAndKeyguardOff")
        if (Build.VERSION.SDK_INT >= Build.VERSION_CODES.O_MR1) {
            setShowWhenLocked(true)
            setTurnScreenOn(true)
        } else {
            @Suppress("DEPRECATION")
            window.addFlags(
                    WindowManager.LayoutParams.FLAG_TURN_SCREEN_ON
                            or WindowManager.LayoutParams.FLAG_SHOW_WHEN_LOCKED
                            or WindowManager.LayoutParams.FLAG_DISMISS_KEYGUARD
            )
        }

        with(getSystemService<KeyguardManager>()!!) {
            if (Build.VERSION.SDK_INT >= Build.VERSION_CODES.O) {
                requestDismissKeyguard(this@VectorCallActivity, null)
            }
        }
    }

    private fun turnScreenOffAndKeyguardOn() {
        Timber.v("## VOIP turnScreenOnAndKeyguardOn")
        if (Build.VERSION.SDK_INT >= Build.VERSION_CODES.O_MR1) {
            setShowWhenLocked(false)
            setTurnScreenOn(false)
        } else {
            @Suppress("DEPRECATION")
            window.clearFlags(
                    WindowManager.LayoutParams.FLAG_SHOW_WHEN_LOCKED
                            or WindowManager.LayoutParams.FLAG_DISMISS_KEYGUARD
            )
        }
    }
}<|MERGE_RESOLUTION|>--- conflicted
+++ resolved
@@ -31,11 +31,6 @@
 import androidx.core.content.getSystemService
 import androidx.core.view.isInvisible
 import androidx.core.view.isVisible
-<<<<<<< HEAD
-import butterknife.BindView
-=======
-import androidx.core.view.updatePadding
->>>>>>> 4a5dbde8
 import com.airbnb.mvrx.Fail
 import com.airbnb.mvrx.MvRx
 import com.airbnb.mvrx.viewModel
@@ -47,12 +42,9 @@
 import im.vector.app.core.utils.PERMISSIONS_FOR_VIDEO_IP_CALL
 import im.vector.app.core.utils.allGranted
 import im.vector.app.core.utils.checkPermissions
-<<<<<<< HEAD
+import im.vector.app.databinding.ActivityCallBinding
 import im.vector.app.features.call.utils.EglUtils
 import im.vector.app.features.call.webrtc.WebRtcCallManager
-=======
-import im.vector.app.databinding.ActivityCallBinding
->>>>>>> 4a5dbde8
 import im.vector.app.features.home.AvatarRenderer
 import im.vector.app.features.home.room.detail.RoomDetailActivity
 import im.vector.app.features.home.room.detail.RoomDetailArgs
@@ -103,19 +95,8 @@
     }
 
     override fun onCreate(savedInstanceState: Bundle?) {
-<<<<<<< HEAD
         window.decorView.systemUiVisibility = (View.SYSTEM_UI_FLAG_LAYOUT_STABLE or View.SYSTEM_UI_FLAG_LAYOUT_FULLSCREEN)
         window.addFlags(WindowManager.LayoutParams.FLAG_DRAWS_SYSTEM_BAR_BACKGROUNDS)
-=======
-        super.onCreate(savedInstanceState)
-
-        // This will need to be refined
-        ViewCompat.setOnApplyWindowInsetsListener(views.constraintLayout) { v, insets ->
-            v.updatePadding(bottom = if (systemUiVisibility) insets.systemWindowInsetBottom else 0)
-            insets
-        }
-
->>>>>>> 4a5dbde8
         window.addFlags(WindowManager.LayoutParams.FLAG_KEEP_SCREEN_ON)
         window.statusBarColor = Color.TRANSPARENT
         window.navigationBarColor = Color.BLACK
@@ -134,15 +115,6 @@
             turnScreenOnAndKeyguardOff()
         }
 
-<<<<<<< HEAD
-=======
-        views.constraintLayout.clicks()
-                .throttleFirst(300, TimeUnit.MILLISECONDS)
-                .observeOn(AndroidSchedulers.mainThread())
-                .subscribe { toggleUiSystemVisibility() }
-                .disposeOnDestroy()
-
->>>>>>> 4a5dbde8
         configureCallViews()
 
         callViewModel.subscribe(this) {
@@ -169,11 +141,7 @@
     }
 
     override fun onDestroy() {
-<<<<<<< HEAD
-        callManager.getCallById(callArgs.callId)?.detachRenderers(listOf(pipRenderer, fullscreenRenderer))
-=======
-        peerConnectionManager.detachRenderers(listOf(views.pipRenderer, views.fullscreenRenderer))
->>>>>>> 4a5dbde8
+        callManager.getCallById(callArgs.callId)?.detachRenderers(listOf(views.pipRenderer, views.fullscreenRenderer))
         if (surfaceRenderersAreInitialized) {
             views.pipRenderer.release()
             views.fullscreenRenderer.release()
@@ -193,26 +161,16 @@
 
         views.callControlsView.updateForState(state)
         val callState = state.callState.invoke()
-<<<<<<< HEAD
-        callConnectingProgress.isVisible = false
-        callActionText.setOnClickListener(null)
-        callActionText.isVisible = false
-        smallIsHeldIcon.isVisible = false
+        views.callConnectingProgress.isVisible = false
+        views.callActionText.setOnClickListener(null)
+        views.callActionText.isVisible = false
+        views.smallIsHeldIcon.isVisible = false
         when (callState) {
             is CallState.Idle,
             is CallState.Dialing -> {
-                callVideoGroup.isInvisible = true
-                callInfoGroup.isVisible = true
-                callStatusText.setText(R.string.call_ring)
-=======
-        views.callConnectingProgress.isVisible = false
-        when (callState) {
-            is CallState.Idle,
-            is CallState.Dialing      -> {
                 views.callVideoGroup.isInvisible = true
                 views.callInfoGroup.isVisible = true
                 views.callStatusText.setText(R.string.call_ring)
->>>>>>> 4a5dbde8
                 configureCallInfo(state)
             }
 
@@ -223,63 +181,42 @@
                 configureCallInfo(state)
             }
 
-<<<<<<< HEAD
             is CallState.Answering -> {
-                callVideoGroup.isInvisible = true
-                callInfoGroup.isVisible = true
-                callStatusText.setText(R.string.call_connecting)
-                callConnectingProgress.isVisible = true
-                configureCallInfo(state)
-            }
-            is CallState.Connected -> {
-                if (callState.iceConnectionState == MxPeerConnectionState.CONNECTED) {
-                    if (state.isLocalOnHold) {
-                        smallIsHeldIcon.isVisible = true
-                        callVideoGroup.isInvisible = true
-                        callInfoGroup.isVisible = true
-                        configureCallInfo(state, blurAvatar = true)
-                        if (state.isRemoteOnHold) {
-                            callActionText.setText(R.string.call_resume_action)
-                            callActionText.isVisible = true
-                            callActionText.setOnClickListener { callViewModel.handle(VectorCallViewActions.ToggleHoldResume) }
-                            callStatusText.setText(R.string.call_held_by_you)
-                        } else {
-                            callActionText.isInvisible = true
-                            state.otherUserMatrixItem.invoke()?.let {
-                                callStatusText.text = getString(R.string.call_held_by_user, it.getBestName())
-                            }
-                        }
-                    } else {
-                        callStatusText.text = null
-                        if (callArgs.isVideoCall) {
-                            callVideoGroup.isVisible = true
-                            callInfoGroup.isVisible = false
-                            pip_video_view.isVisible = !state.isVideoCaptureInError
-                        } else {
-                            callVideoGroup.isInvisible = true
-                            callInfoGroup.isVisible = true
-                            configureCallInfo(state)
-                        }
-=======
-            is CallState.Answering    -> {
                 views.callVideoGroup.isInvisible = true
                 views.callInfoGroup.isVisible = true
                 views.callStatusText.setText(R.string.call_connecting)
                 views.callConnectingProgress.isVisible = true
                 configureCallInfo(state)
             }
-            is CallState.Connected    -> {
-                if (callState.iceConnectionState == PeerConnection.PeerConnectionState.CONNECTED) {
-                    if (callArgs.isVideoCall) {
-                        views.callVideoGroup.isVisible = true
-                        views.callInfoGroup.isVisible = false
-                        views.pipRenderer.isVisible = !state.isVideoCaptureInError
-                    } else {
+            is CallState.Connected -> {
+                if (callState.iceConnectionState == MxPeerConnectionState.CONNECTED) {
+                    if (state.isLocalOnHold) {
+                        views.smallIsHeldIcon.isVisible = true
                         views.callVideoGroup.isInvisible = true
                         views.callInfoGroup.isVisible = true
-                        configureCallInfo(state)
+                        configureCallInfo(state, blurAvatar = true)
+                        if (state.isRemoteOnHold) {
+                            views.callActionText.setText(R.string.call_resume_action)
+                            views.callActionText.isVisible = true
+                            views.callActionText.setOnClickListener { callViewModel.handle(VectorCallViewActions.ToggleHoldResume) }
+                            views.callStatusText.setText(R.string.call_held_by_you)
+                        } else {
+                            views.callActionText.isInvisible = true
+                            state.otherUserMatrixItem.invoke()?.let {
+                                views.callStatusText.text = getString(R.string.call_held_by_user, it.getBestName())
+                            }
+                        }
+                    } else {
                         views.callStatusText.text = null
->>>>>>> 4a5dbde8
+                        if (callArgs.isVideoCall) {
+                            views.callVideoGroup.isVisible = true
+                            views.callInfoGroup.isVisible = false
+                            //views.pip_video_view.isVisible = !state.isVideoCaptureInError
+                        } else {
+                            views.callVideoGroup.isInvisible = true
+                            views.callInfoGroup.isVisible = true
+                            configureCallInfo(state)
+                        }
                     }
                 } else {
                     // This state is not final, if you change network, new candidates will be sent
@@ -290,11 +227,7 @@
                     views.callConnectingProgress.isVisible = true
                 }
                 // ensure all attached?
-<<<<<<< HEAD
-                callManager.getCallById(callArgs.callId)?.attachViewRenderers(pipRenderer, fullscreenRenderer, null)
-=======
-                peerConnectionManager.attachViewRenderers(views.pipRenderer, views.fullscreenRenderer, null)
->>>>>>> 4a5dbde8
+                callManager.getCallById(callArgs.callId)?.attachViewRenderers(views.pipRenderer, views.fullscreenRenderer, null)
             }
             is CallState.Terminated -> {
                 finish()
@@ -306,20 +239,14 @@
 
     private fun configureCallInfo(state: VectorCallViewState, blurAvatar: Boolean = false) {
         state.otherUserMatrixItem.invoke()?.let {
-<<<<<<< HEAD
             val colorFilter = ContextCompat.getColor(this, R.color.bg_call_screen)
-            avatarRenderer.renderBlur(it, bgCallView, sampling = 20, rounded = false, colorFilter = colorFilter)
-            participantNameText.text = it.getBestName()
+            avatarRenderer.renderBlur(it, views.bgCallView, sampling = 20, rounded = false, colorFilter = colorFilter)
+            views.participantNameText.text = it.getBestName()
             if (blurAvatar) {
-                avatarRenderer.renderBlur(it, otherMemberAvatar, sampling = 2, rounded = true, colorFilter = colorFilter)
+                avatarRenderer.renderBlur(it, views.otherMemberAvatar, sampling = 2, rounded = true, colorFilter = colorFilter)
             } else {
-                avatarRenderer.render(it, otherMemberAvatar)
-            }
-=======
-            avatarRenderer.render(it, views.otherMemberAvatar)
-            views.participantNameText.text = it.getBestName()
-            views.callTypeText.setText(if (state.isVideoCall) R.string.action_video_call else R.string.action_voice_call)
->>>>>>> 4a5dbde8
+                avatarRenderer.render(it, views.otherMemberAvatar)
+            }
         }
     }
 
@@ -348,28 +275,15 @@
         views.pipRenderer.setScalingType(RendererCommon.ScalingType.SCALE_ASPECT_FIT)
 
         // Init Full Screen renderer
-<<<<<<< HEAD
-        fullscreenRenderer.init(rootEglBase!!.eglBaseContext, null)
-        fullscreenRenderer.setScalingType(RendererCommon.ScalingType.SCALE_ASPECT_FILL)
-=======
         views.fullscreenRenderer.init(rootEglBase!!.eglBaseContext, null)
-        views.fullscreenRenderer.setScalingType(RendererCommon.ScalingType.SCALE_ASPECT_FIT)
->>>>>>> 4a5dbde8
+        views.fullscreenRenderer.setScalingType(RendererCommon.ScalingType.SCALE_ASPECT_FILL)
 
         views.pipRenderer.setZOrderMediaOverlay(true)
         views.pipRenderer.setEnableHardwareScaler(true /* enabled */)
         views.fullscreenRenderer.setEnableHardwareScaler(true /* enabled */)
 
-<<<<<<< HEAD
-        callManager.getCallById(callArgs.callId)?.attachViewRenderers(pipRenderer, fullscreenRenderer,
+        callManager.getCallById(callArgs.callId)?.attachViewRenderers(views.pipRenderer, views.fullscreenRenderer,
                 intent.getStringExtra(EXTRA_MODE)?.takeIf { isFirstCreation() })
-=======
-        peerConnectionManager.attachViewRenderers(
-                views.pipRenderer,
-                views.fullscreenRenderer,
-                intent.getStringExtra(EXTRA_MODE)?.takeIf { isFirstCreation() }
-        )
->>>>>>> 4a5dbde8
 
         views.pipRenderer.setOnClickListener {
             callViewModel.handle(VectorCallViewActions.ToggleCamera)
