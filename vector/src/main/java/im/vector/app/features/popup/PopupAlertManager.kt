/*
 * Copyright 2019 New Vector Ltd
 *
 * Licensed under the Apache License, Version 2.0 (the "License");
 * you may not use this file except in compliance with the License.
 * You may obtain a copy of the License at
 *
 *     http://www.apache.org/licenses/LICENSE-2.0
 *
 * Unless required by applicable law or agreed to in writing, software
 * distributed under the License is distributed on an "AS IS" BASIS,
 * WITHOUT WARRANTIES OR CONDITIONS OF ANY KIND, either express or implied.
 * See the License for the specific language governing permissions and
 * limitations under the License.
 */
package im.vector.app.features.popup

import android.annotation.SuppressLint
import android.app.Activity
import android.os.Build
import android.os.Handler
import android.os.Looper
import android.view.View
import com.tapadoo.alerter.Alerter
import im.vector.app.R
import im.vector.app.core.platform.VectorBaseActivity
import im.vector.app.core.utils.isAnimationDisabled
import im.vector.app.features.pin.PinActivity
import im.vector.app.features.themes.ThemeUtils
import timber.log.Timber
import java.lang.ref.WeakReference
import javax.inject.Inject
import javax.inject.Singleton

/**
 * Responsible of displaying important popup alerts on top of the screen.
 * Alerts are stacked and will be displayed sequentially but sorted by priority.
 * So if a new alert is posted with a higher priority than the current one it will show it instead and the current one
 * will be back in the queue in first position.
 */
@Singleton
class PopupAlertManager @Inject constructor() {

    companion object {
        const val INCOMING_CALL_PRIORITY = Int.MAX_VALUE
    }

    private var weakCurrentActivity: WeakReference<Activity>? = null
    private var currentAlerter: VectorAlert? = null

    private val alertQueue = mutableListOf<VectorAlert>()

    fun postVectorAlert(alert: VectorAlert) {
        synchronized(alertQueue) {
            alertQueue.add(alert)
        }
        weakCurrentActivity?.get()?.runOnUiThread {
            displayNextIfPossible()
        }
    }

    fun cancelAlert(uid: String) {
        synchronized(alertQueue) {
            alertQueue.listIterator().apply {
                while (this.hasNext()) {
                    val next = this.next()
                    if (next.uid == uid) {
                        this.remove()
                    }
                }
            }
        }

        // it could also be the current one
        if (currentAlerter?.uid == uid) {
            weakCurrentActivity?.get()?.runOnUiThread {
                Alerter.hide()
                currentIsDismissed()
            }
        }
    }

    /**
     * Cancel all alerts, after a sign out for instance
     */
    fun cancelAll() {
        synchronized(alertQueue) {
            alertQueue.clear()
        }

        // Cancel any displayed alert
        weakCurrentActivity?.get()?.runOnUiThread {
            Alerter.hide()
            currentIsDismissed()
        }
    }

    fun onNewActivityDisplayed(activity: Activity) {
        // we want to remove existing popup on previous activity and display it on new one
        if (currentAlerter != null) {
            weakCurrentActivity?.get()?.let {
                Alerter.clearCurrent(it)
                if (currentAlerter?.isLight == false) {
                    setLightStatusBar()
                }
            }
        }
        weakCurrentActivity = WeakReference(activity)
        if (!shouldBeDisplayedIn(currentAlerter, activity)) {
            return
        }
        if (currentAlerter != null) {
            if (currentAlerter!!.expirationTimestamp != null && System.currentTimeMillis() > currentAlerter!!.expirationTimestamp!!) {
                // this alert has expired, remove it
                // perform dismiss
                try {
                    currentAlerter?.dismissedAction?.run()
                } catch (e: Exception) {
                    Timber.e("## failed to perform action")
                }
                currentAlerter = null
                Handler(Looper.getMainLooper()).postDelayed({
                    displayNextIfPossible()
                }, 2000)
            } else {
                showAlert(currentAlerter!!, activity, animate = false)
            }
        } else {
            Handler(Looper.getMainLooper()).postDelayed({
                displayNextIfPossible()
            }, 2000)
        }
    }

    private fun displayNextIfPossible() {
<<<<<<< HEAD
        val currentActivity = weakCurrentActivity?.get() ?: return
=======
        val currentActivity = weakCurrentActivity?.get()
        if (Alerter.isShowing || currentActivity == null || currentActivity.isDestroyed) {
            // will retry later
            return
        }
>>>>>>> 4a5dbde8
        val next: VectorAlert?
        synchronized(alertQueue) {
            next = alertQueue.maxByOrNull { it.priority }
            // If next alert with highest priority is higher than the current one, we should display it
            // and add the current one to queue again.
            if (next != null && next.priority > currentAlerter?.priority ?: Int.MIN_VALUE) {
                alertQueue.remove(next)
                currentAlerter?.also {
                    alertQueue.add(0, it)
                }
            } else {
                // otherwise, we don't do anything
                return
            }
        }
        currentAlerter = next
        next?.let {
            if (!shouldBeDisplayedIn(next, currentActivity)) return
            val currentTime = System.currentTimeMillis()
            if (next.expirationTimestamp != null && currentTime > next.expirationTimestamp!!) {
                // skip
                try {
                    next.dismissedAction?.run()
                } catch (e: java.lang.Exception) {
                    Timber.e("## failed to perform action")
                }
                displayNextIfPossible()
            } else {
                showAlert(it, currentActivity)
            }
        }
    }

    @SuppressLint("InlinedApi")
    private fun clearLightStatusBar() {
        weakCurrentActivity?.get()
                ?.takeIf { Build.VERSION.SDK_INT >= Build.VERSION_CODES.M }
                // Do not change anything on Dark themes
                ?.takeIf { ThemeUtils.isLightTheme(it) }
                ?.let { it.window?.decorView }
                ?.let { view ->
                    var flags = view.systemUiVisibility
                    flags = flags and View.SYSTEM_UI_FLAG_LIGHT_STATUS_BAR.inv()
                    view.systemUiVisibility = flags
                }
    }

    @SuppressLint("InlinedApi")
    private fun setLightStatusBar() {
        weakCurrentActivity?.get()
                ?.takeIf { Build.VERSION.SDK_INT >= Build.VERSION_CODES.M }
                // Do not change anything on Dark themes
                ?.takeIf { ThemeUtils.isLightTheme(it) }
                ?.let { it.window?.decorView }
                ?.let { view ->
                    var flags = view.systemUiVisibility
                    flags = flags or View.SYSTEM_UI_FLAG_LIGHT_STATUS_BAR
                    view.systemUiVisibility = flags
                }
    }

    private fun showAlert(alert: VectorAlert, activity: Activity, animate: Boolean = true) {
        if (!alert.isLight) {
            clearLightStatusBar()
        }
        val noAnimation = !animate || isAnimationDisabled(activity)

        alert.weakCurrentActivity = WeakReference(activity)
        val alerter = Alerter.create(activity, alert.layoutRes)

        alerter.setTitle(alert.title)
                .setText(alert.description)
                .also { al ->
                    al.getLayoutContainer()?.also {
                        alert.viewBinder?.bind(it)
                    }
                }
                .apply {
                    if (noAnimation) {
                        setEnterAnimation(R.anim.anim_alerter_no_anim)
                    }

                    alert.iconId?.let {
                        setIcon(it)
                    }
                    alert.actions.forEach { action ->
                        addButton(action.title, R.style.AlerterButton) {
                            if (action.autoClose) {
                                currentIsDismissed()
                                Alerter.hide()
                            }
                            try {
                                action.action.run()
                            } catch (e: java.lang.Exception) {
                                Timber.e("## failed to perform action")
                            }
                        }
                    }
                    setOnClickListener { _ ->
                        alert.contentAction?.let {
                            if (alert.dismissOnClick) {
                                currentIsDismissed()
                                Alerter.hide()
                            }
                            try {
                                it.run()
                            } catch (e: java.lang.Exception) {
                                Timber.e("## failed to perform action")
                            }
                        }
                    }
                }
                .setOnHideListener {
                    // called when dismissed on swipe
                    try {
                        alert.dismissedAction?.run()
                    } catch (e: java.lang.Exception) {
                        Timber.e("## failed to perform action")
                    }
                    currentIsDismissed()
                }
                .enableSwipeToDismiss()
                .enableInfiniteDuration(true)
                .apply {
                    if (alert.colorInt != null) {
                        setBackgroundColorInt(alert.colorInt!!)
                    } else if (alert.colorAttribute != null) {
                        setBackgroundColorInt(ThemeUtils.getColor(activity, alert.colorAttribute!!))
                    } else {
                        setBackgroundColorRes(alert.colorRes ?: R.color.notification_accent_color)
                    }
                }
                .enableIconPulse(!noAnimation)
                .show()
    }

    private fun currentIsDismissed() {
        // current alert has been hidden
        if (currentAlerter?.isLight == false) {
            setLightStatusBar()
        }
        currentAlerter = null
        Handler(Looper.getMainLooper()).postDelayed({
            displayNextIfPossible()
        }, 500)
    }

    private fun shouldBeDisplayedIn(alert: VectorAlert?, activity: Activity): Boolean {
        return alert != null
                && activity !is PinActivity
                && activity is VectorBaseActivity<*>
                && alert.shouldBeDisplayedIn.invoke(activity)
    }
}<|MERGE_RESOLUTION|>--- conflicted
+++ resolved
@@ -133,15 +133,11 @@
     }
 
     private fun displayNextIfPossible() {
-<<<<<<< HEAD
-        val currentActivity = weakCurrentActivity?.get() ?: return
-=======
         val currentActivity = weakCurrentActivity?.get()
         if (Alerter.isShowing || currentActivity == null || currentActivity.isDestroyed) {
             // will retry later
             return
         }
->>>>>>> 4a5dbde8
         val next: VectorAlert?
         synchronized(alertQueue) {
             next = alertQueue.maxByOrNull { it.priority }
