--- conflicted
+++ resolved
@@ -44,19 +44,6 @@
             EventType.KEY_VERIFICATION_DONE,
             EventType.KEY_VERIFICATION_CANCEL
     )
-<<<<<<< HEAD
-
-    val DEBUG_DISPLAYABLE_TYPES = DISPLAYABLE_TYPES + listOf(
-            EventType.REDACTION,
-            EventType.REACTION,
-            EventType.KEY_VERIFICATION_ACCEPT,
-            EventType.KEY_VERIFICATION_START,
-            EventType.KEY_VERIFICATION_MAC,
-            EventType.KEY_VERIFICATION_KEY,
-            EventType.KEY_VERIFICATION_READY
-    )
-=======
->>>>>>> d1699279
 }
 
 fun TimelineEvent.canBeMerged(): Boolean {
