--- conflicted
+++ resolved
@@ -80,17 +80,12 @@
         val informationData = MessageInformationData(time, avatarUrl, memberName, showInformation)
 
         return when (messageContent) {
-<<<<<<< HEAD
-            is MessageTextContent -> buildTextMessageItem(messageContent, informationData, callback)
-            is MessageImageContent -> buildImageMessageItem(messageContent, informationData, callback)
-            is MessageEmoteContent -> buildEmoteMessageItem(messageContent, informationData, callback)
-=======
+            is MessageEmoteContent  -> buildEmoteMessageItem(messageContent, informationData, callback)
             is MessageTextContent   -> buildTextMessageItem(event.sendState, messageContent, informationData, callback)
             is MessageImageContent  -> buildImageMessageItem(eventId, messageContent, informationData, callback)
             is MessageEmoteContent  -> buildEmoteMessageItem(messageContent, informationData, callback)
->>>>>>> 0225fc71
             is MessageNoticeContent -> buildNoticeMessageItem(messageContent, informationData, callback)
-            else -> buildNotHandledMessageItem(messageContent)
+            else                    -> buildNotHandledMessageItem(messageContent)
         }
     }
 
