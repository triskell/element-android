--- conflicted
+++ resolved
@@ -32,13 +32,10 @@
      */
     fun getPublicRooms(server: String?, publicRoomsParams: PublicRoomsParams, callback: MatrixCallback<PublicRoomsResponse>): Cancelable
 
-<<<<<<< HEAD
-=======
     /**
      * Join a room by id
      */
     fun joinRoom(roomId: String, callback: MatrixCallback<Unit>): Cancelable
->>>>>>> ab25980c
 
     /**
      * Fetches the overall metadata about protocols supported by the homeserver.
